options:
  global: "--fairmq-ipc-prefix sockets"
  local:
    [
      "--aod-memory-rate-limit 2000000000",
      "--shm-segment-size 16000000000",
      "--configuration json://$JSON",
      "-b",
    ]

workflows:
  # Skimming

  o2-analysis-hf-track-index-skims-creator:
    activate: no
    tables: [HFSELTRACK, HFTRACKIDXP2, HFTRACKIDXP3]

  # Candidate creators

  o2-analysis-hf-candidate-creator-2prong: &cand_creator
    activate: no
    dependencies: [o2-analysis-hf-track-index-skims-creator]
    options:
      mc: "--doMC"
    tables:
      default: [HFCANDP2BASE, HFCANDP2EXT]
      mc: [HFCANDP2MCREC, HFCANDP2MCGEN]

  o2-analysis-hf-candidate-creator-3prong:
    <<: *cand_creator
    activate: no
    tables:
      default: [HFCANDP3BASE, HFCANDP3EXT]
      mc: [HFCANDP3MCREC, HFCANDP3MCGEN]

  o2-analysis-hf-candidate-creator-xicc:
    <<: *cand_creator
    activate: no
    dependencies: [o2-analysis-hf-xic-topkpi-candidate-selector]
    options:
      mc: "--doMC"
    tables:
      default: [HFCANDXICCBASE, HFCANDXICCEXT]
      mc: [HFCANDXICCMCREC, HFCANDXICCMCGEN]

  # Selectors

  o2-analysis-hf-d0-candidate-selector: &selector_2prong
    activate: no
<<<<<<< HEAD
    dependencies:
      [
        o2-analysis-hf-candidate-creator-2prong,
        o2-analysis-pid-tpc,
        o2-analysis-pid-tof,
      ]
=======
    dependencies: [o2-analysis-hf-candidate-creator-2prong, o2-analysis-pid-tpc-full, o2-analysis-pid-tof-full]
>>>>>>> 832cb8ad

  o2-analysis-hf-jpsi-toee-candidate-selector:
    <<: *selector_2prong
    activate: no

  o2-analysis-hf-dplus-topikpi-candidate-selector: &selector_3prong
    activate: no
<<<<<<< HEAD
    dependencies:
      [
        o2-analysis-hf-candidate-creator-3prong,
        o2-analysis-pid-tpc,
        o2-analysis-pid-tof,
      ]
=======
    dependencies: [o2-analysis-hf-candidate-creator-3prong, o2-analysis-pid-tpc-full, o2-analysis-pid-tof-full]
>>>>>>> 832cb8ad

  o2-analysis-hf-lc-candidate-selector:
    <<: *selector_3prong
    activate: no

  o2-analysis-hf-xic-topkpi-candidate-selector:
    <<: *selector_3prong
    activate: no

  # Analysis tasks

  o2-analysis-hf-task-d0: &task
    activate: no
    dependencies: o2-analysis-hf-d0-candidate-selector
    options:
      mc: "--doMC"

  o2-analysis-hf-task-jpsi:
    <<: *task
    activate: no
    dependencies: o2-analysis-hf-jpsi-toee-candidate-selector

  o2-analysis-hf-task-dplus:
    <<: *task
    activate: no
    dependencies: o2-analysis-hf-dplus-topikpi-candidate-selector

  o2-analysis-hf-task-lc:
    <<: *task
    activate: no
    dependencies: o2-analysis-hf-lc-candidate-selector

  o2-analysis-hf-task-xic:
    <<: *task
    activate: no
    dependencies: o2-analysis-hf-xic-topkpi-candidate-selector

  o2-analysis-hf-task-xicc:
    <<: *task
    activate: no
    dependencies: o2-analysis-hf-candidate-creator-xicc

  o2-analysis-hf-task-bplus:
    <<: *task
    activate: no
    dependencies: o2-analysis-hf-d0-candidate-selector

  o2-analysis-hf-task-x:
    <<: *task
    activate: no
    dependencies: o2-analysis-hf-jpsi-toee-candidate-selector

  # Tree creators

  o2-analysis-hf-tree-creator-d0-tokpi:
    activate: no
    requires_mc: yes
    dependencies: o2-analysis-hf-d0-candidate-selector
    tables: [HFCANDP2Full, HFCANDP2FullE, HFCANDP2FullP]

  o2-analysis-hf-tree-creator-lc-topkpi:
    activate: no
    requires_mc: yes
    dependencies: o2-analysis-hf-lc-candidate-selector
    tables: [HFCANDP3Full, HFCANDP3FullE, HFCANDP3FullP]

  # QA

  o2-analysis-qa-efficiency:
    activate: no
    requires_mc: yes
    options: "--eff-el 1 --eff-mu 1 --eff-pi 1 --eff-ka 1 --eff-pr 1"

  o2-analysis-qa-simple:
    activate: no
    requires_mc: yes

  o2-analysis-pid-tof-qa-mc:
    activate: no
    requires_mc: yes
    dependencies: [o2-analysis-pid-tof-full, o2-analysis-pid-tof-beta]

  o2-analysis-hf-mc-validation:
    activate: no
    requires_mc: yes
    dependencies: o2-analysis-hf-d0-candidate-selector

  # PID

  o2-analysis-pid-tpc-full:
    activate: no

  o2-analysis-pid-tof-full:
    activate: no

  o2-analysis-pid-tof-beta:
    activate: no<|MERGE_RESOLUTION|>--- conflicted
+++ resolved
@@ -47,16 +47,7 @@
 
   o2-analysis-hf-d0-candidate-selector: &selector_2prong
     activate: no
-<<<<<<< HEAD
-    dependencies:
-      [
-        o2-analysis-hf-candidate-creator-2prong,
-        o2-analysis-pid-tpc,
-        o2-analysis-pid-tof,
-      ]
-=======
     dependencies: [o2-analysis-hf-candidate-creator-2prong, o2-analysis-pid-tpc-full, o2-analysis-pid-tof-full]
->>>>>>> 832cb8ad
 
   o2-analysis-hf-jpsi-toee-candidate-selector:
     <<: *selector_2prong
@@ -64,16 +55,7 @@
 
   o2-analysis-hf-dplus-topikpi-candidate-selector: &selector_3prong
     activate: no
-<<<<<<< HEAD
-    dependencies:
-      [
-        o2-analysis-hf-candidate-creator-3prong,
-        o2-analysis-pid-tpc,
-        o2-analysis-pid-tof,
-      ]
-=======
     dependencies: [o2-analysis-hf-candidate-creator-3prong, o2-analysis-pid-tpc-full, o2-analysis-pid-tof-full]
->>>>>>> 832cb8ad
 
   o2-analysis-hf-lc-candidate-selector:
     <<: *selector_3prong
