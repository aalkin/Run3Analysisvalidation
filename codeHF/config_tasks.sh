--- conflicted
+++ resolved
@@ -138,14 +138,9 @@
   [ $DOO2_SKIM -eq 1 ] && WORKFLOWS+=" o2-analysis-hf-track-index-skims-creator"
   [ $DOO2_CAND_2PRONG -eq 1 ] && WORKFLOWS+=" o2-analysis-hf-candidate-creator-2prong"
   [ $DOO2_CAND_3PRONG -eq 1 ] && WORKFLOWS+=" o2-analysis-hf-candidate-creator-3prong"
-<<<<<<< HEAD
   [ $DOO2_CAND_XICC -eq 1 ] && WORKFLOWS+=" o2-analysis-hf-candidate-creator-xicc"
-  [ $DOO2_PID_TPC -eq 1 ] && WORKFLOWS+=" o2-analysis-pid-tpc"
-  [ $DOO2_PID_TOF -eq 1 ] && WORKFLOWS+=" o2-analysis-pid-tof"
-=======
   [ $DOO2_PID_TPC -eq 1 ] && WORKFLOWS+=" o2-analysis-pid-tpc-full"
   [ $DOO2_PID_TOF -eq 1 ] && WORKFLOWS+=" o2-analysis-pid-tof-full"
->>>>>>> 832cb8ad
   [ $DOO2_PID_TOF_QA -eq 1 ] && WORKFLOWS+=" o2-analysis-pid-tof-qa-mc"
   [ $DOO2_SEL_D0 -eq 1 ] && WORKFLOWS+=" o2-analysis-hf-d0-candidate-selector"
   [ $DOO2_SEL_JPSI -eq 1 ] && WORKFLOWS+=" o2-analysis-hf-jpsi-toee-candidate-selector"
